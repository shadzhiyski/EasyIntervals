--- conflicted
+++ resolved
@@ -73,9 +73,8 @@
 
 ### IntervalSet
 
-Manipulation over sets of intervals is done with **IntervalSet** collection. It's an implementation of [Augmented Interval Tree](https://en.wikipedia.org/wiki/Interval_tree#Augmented_tree) abstract data structure, using self-balancing Binary Search Tree (BST) - [AA Tree](https://en.wikipedia.org/wiki/AA_tree). Part of **IntervalSet**'s implementation is influenced by [SortedSet's implementation](https://github.com/dotnet/runtime/blob/main/src/libraries/System.Collections/src/System/Collections/Generic/SortedSet.cs) from [System.Collections.Generic](https://learn.microsoft.com/en-us/dotnet/api/system.collections.generic.sortedset-1).
-
-<<<<<<< HEAD
+Manipulation over sets of intervals is done with **IntervalSet** collection. It's an implementation of [Augmented Interval Tree](https://en.wikipedia.org/wiki/Interval_tree#Augmented_tree) abstract data structure, using self-balancing Binary Search Tree (BST) - [AA Tree](https://en.wikipedia.org/wiki/AA_tree).
+
 You can do all basic operations - **Add**, **Remove**, **Union**, **UnionWith**, **Intersect**, **Except**, **Merge**.
 
 ### Add/Remove
@@ -111,25 +110,13 @@
 
 ```CSharp
 var intervalSet1 = new IntervalSet<int, decimal?>
-=======
-### Union
-
-Unions all unique intervals from the current and input interval set:
-
-```CSharp
-var intervalSet1 = new IntervalSet<int>
->>>>>>> 3c797767
 {
     (2, 5), // (2, 5)
     (3, 8, IntervalType.Open), // (3, 8)
     (7, 10, 2.5m), // (7, 10): 2.5
 };
 
-<<<<<<< HEAD
 var intervalSet2 = new IntervalSet<int, decimal?>
-=======
-var intervalSet2 = new IntervalSet<int>
->>>>>>> 3c797767
 {
     (3, 8, IntervalType.Closed), // [3, 8]
     (7, 10, 3m), // (7, 10): 3.0
@@ -137,41 +124,24 @@
     (11, 14, IntervalType.EndClosed), // (11, 14]
 };
 
-<<<<<<< HEAD
 var unionIntervalSet1 = intervalSet1.Union(intervalSet2);
 Console.WriteLine($"[{string.Join(", ", unionIntervalSet)}]");
 // [(2, 5), [3, 8], (3, 8), (7, 10): 2.5, [11, 16), (11, 14]]
-=======
-var unionIntervalSet = intervalSet1.Union(intervalSet2);
-Console.WriteLine($"[{string.Join(", ", unionIntervalSet)}]");
-// [(2, 5), [3, 8], (3, 8), (7, 10), [11, 16), (11, 14]]
->>>>>>> 3c797767
 ```
 
 ### UnionWith
 
-<<<<<<< HEAD
 Adds all unique intervals from given input enumeration of intervals. If there are intervals matching by limits and type but different values, only the existing occurence will remain:
 
 ```CSharp
 var intervalSet = new IntervalSet<int, decimal?>
-=======
-Adds all unique intervals from given input enumeration of intervals:
-
-```CSharp
-var intervalSet = new IntervalSet<int>
->>>>>>> 3c797767
 {
     (2, 5), // (2, 5)
     (3, 8, IntervalType.Open), // (3, 8)
     (7, 10, 2.5m), // (7, 10): 2.5
 };
 
-<<<<<<< HEAD
 var inputIntervals = new List<Interval<int, decimal?>>
-=======
-var inputIntervals = new List<Interval<int>>
->>>>>>> 3c797767
 {
     (3, 8, IntervalType.Closed), // [3, 8]
     (7, 10, 3m), // (7, 10): 3
@@ -180,13 +150,8 @@
 };
 
 intervalSet.UnionWith(inputIntervals);
-<<<<<<< HEAD
 Console.WriteLine($"[{string.Join(", ", intervalSet.Select(itv => itv.Value is null ? $"{itv}" : $"{itv}: {itv.Value}"))}]");
 // [(2, 5), [3, 8], (3, 8), (7, 10): 2.5, [11, 16), (11, 14]]
-=======
-Console.WriteLine($"[{string.Join(", ", intervalSet)}]");
-// [(2, 5), [3, 8], (3, 8), (7, 10), [11, 16), (11, 14]]
->>>>>>> 3c797767
 ```
 
 ### Intersection
